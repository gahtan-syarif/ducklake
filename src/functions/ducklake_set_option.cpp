--- conflicted
+++ resolved
@@ -57,18 +57,15 @@
 			throw NotImplementedException("Row group size cannot be 0");
 		}
 		value = to_string(row_group_size);
-<<<<<<< HEAD
-	} else if (option == "target_file_size") {
-		auto target_file_size_bytes = DBConfig::ParseMemoryLimit(val.ToString());
-		value = to_string(target_file_size_bytes);
-=======
 	} else if (option == "parquet_row_group_size_bytes") {
 		auto row_group_size_bytes = DBConfig::ParseMemoryLimit(val.ToString());
 		if (row_group_size_bytes == 0) {
 			throw NotImplementedException("Row group size bytes cannot be 0");
 		}
 		value = to_string(row_group_size_bytes);
->>>>>>> bf44964e
+	} else if (option == "target_file_size") {
+		auto target_file_size_bytes = DBConfig::ParseMemoryLimit(val.ToString());
+		value = to_string(target_file_size_bytes);
 	} else {
 		throw NotImplementedException("Unsupported option %s", option);
 	}
