--- conflicted
+++ resolved
@@ -226,6 +226,48 @@
 	return changes;
 }
 
+struct DuckLakeCommitState {
+	DuckLakeCommitState(DuckLakeSnapshot &snapshot) : commit_snapshot(snapshot) {
+	}
+
+	DuckLakeSnapshot &commit_snapshot;
+	map<SchemaIndex, SchemaIndex> committed_schemas;
+	map<TableIndex, TableIndex> committed_tables;
+
+	void RemapIdentifier(SchemaIndex &schema_id) const {
+		auto entry = committed_schemas.find(schema_id);
+		if (entry != committed_schemas.end()) {
+			schema_id = entry->second;
+		}
+	}
+	void RemapIdentifier(TableIndex &table_id) const {
+		auto entry = committed_tables.find(table_id);
+		if (entry != committed_tables.end()) {
+			table_id = entry->second;
+		}
+	}
+
+	SchemaIndex GetSchemaId(DuckLakeSchemaEntry &schema) const {
+		auto schema_id = schema.GetSchemaId();
+		RemapIdentifier(schema_id);
+		return schema_id;
+	}
+	TableIndex GetTableId(DuckLakeTableEntry &table) const {
+		auto table_id = table.GetTableId();
+		RemapIdentifier(table_id);
+		return table_id;
+	}
+	TableIndex GetTableId(TableIndex table_id) const {
+		RemapIdentifier(table_id);
+		return table_id;
+	}
+	TableIndex GetViewId(DuckLakeViewEntry &view) const {
+		auto view_id = view.GetViewId();
+		RemapIdentifier(view_id);
+		return view_id;
+	}
+};
+
 void DuckLakeTransaction::AddTableChanges(TableIndex table_id, const LocalTableDataChanges &table_changes,
                                           TransactionChangeInformation &changes) {
 	bool inserted_data = false;
@@ -259,84 +301,29 @@
 }
 
 template <class T>
-void AddChangeInfo(SnapshotChangeInfo &change_info, const set<T> &changes, const char *change_type) {
+void AddChangeInfo(DuckLakeCommitState &commit_state, SnapshotChangeInfo &change_info, const set<T> &changes,
+                   const char *change_type) {
 	for (auto &entry : changes) {
 		if (!change_info.changes_made.empty()) {
 			change_info.changes_made += ",";
 		}
+		auto id = commit_state.GetTableId(entry);
 		change_info.changes_made += change_type;
 		change_info.changes_made += ":";
-		change_info.changes_made += to_string(entry.index);
-	}
-}
-
-struct DuckLakeCommitState {
-	DuckLakeCommitState(DuckLakeSnapshot &snapshot) : commit_snapshot(snapshot) {
-	}
-
-	DuckLakeSnapshot &commit_snapshot;
-	map<SchemaIndex, SchemaIndex> committed_schemas;
-	map<TableIndex, TableIndex> committed_tables;
-
-	void RemapIdentifier(SchemaIndex &schema_id) const {
-		auto entry = committed_schemas.find(schema_id);
-		if (entry != committed_schemas.end()) {
-			schema_id = entry->second;
-		}
-	}
-	void RemapIdentifier(TableIndex &table_id) const {
-		auto entry = committed_tables.find(table_id);
-		if (entry != committed_tables.end()) {
-			table_id = entry->second;
-		}
-	}
-
-	SchemaIndex GetSchemaId(DuckLakeSchemaEntry &schema) const {
-		auto schema_id = schema.GetSchemaId();
-		RemapIdentifier(schema_id);
-		return schema_id;
-	}
-	TableIndex GetTableId(DuckLakeTableEntry &table) const {
-		auto table_id = table.GetTableId();
-		RemapIdentifier(table_id);
-		return table_id;
-	}
-	TableIndex GetTableId(TableIndex table_id) const {
-		RemapIdentifier(table_id);
-		return table_id;
-	}
-	TableIndex GetViewId(DuckLakeViewEntry &view) const {
-		auto view_id = view.GetViewId();
-		RemapIdentifier(view_id);
-		return view_id;
-	}
-};
+		change_info.changes_made += to_string(id.index);
+	}
+}
 
 void DuckLakeTransaction::WriteSnapshotChanges(DuckLakeCommitState &commit_state,
                                                TransactionChangeInformation &changes) {
 	SnapshotChangeInfo change_info;
 
 	// re-add all inserted tables - transaction-local table identifiers should have been converted at this stage
-<<<<<<< HEAD
 	changes.tables_deleted_from = tables_deleted_from;
 	for (auto &entry : table_data_changes) {
-		auto table_id = entry.first;
+		auto table_id = commit_state.GetTableId(entry.first);
 		auto &table_changes = entry.second;
 		AddTableChanges(table_id, table_changes, changes);
-=======
-	for (auto &entry : new_data_files) {
-		auto table_id = commit_state.GetTableId(entry.first);
-		changes.tables_inserted_into.insert(table_id);
-	}
-	changes.tables_deleted_from = tables_deleted_from;
-	for (auto &entry : new_delete_files) {
-		auto table_id = commit_state.GetTableId(entry.first);
-		changes.tables_deleted_from.insert(table_id);
-	}
-	for (auto &entry : new_inlined_data_deletes) {
-		auto table_id = commit_state.GetTableId(entry.first);
-		changes.tables_deleted_from.insert(table_id);
->>>>>>> 6a82469f
 	}
 	for (auto &entry : changes.dropped_schemas) {
 		if (!change_info.changes_made.empty()) {
@@ -346,8 +333,8 @@
 		change_info.changes_made += "dropped_schema:";
 		change_info.changes_made += to_string(schema_id);
 	}
-	AddChangeInfo(change_info, changes.dropped_tables, "dropped_table");
-	AddChangeInfo(change_info, changes.dropped_views, "dropped_view");
+	AddChangeInfo(commit_state, change_info, changes.dropped_tables, "dropped_table");
+	AddChangeInfo(commit_state, change_info, changes.dropped_views, "dropped_view");
 	for (auto &created_schema : changes.created_schemas) {
 		if (!change_info.changes_made.empty()) {
 			change_info.changes_made += ",";
@@ -367,54 +354,18 @@
 			change_info.changes_made += schema_prefix + KeywordHelper::WriteQuoted(created_table.get().name, '"');
 		}
 	}
-<<<<<<< HEAD
-	AddChangeInfo(change_info, changes.tables_inserted_into, "inserted_into_table");
-	AddChangeInfo(change_info, changes.tables_deleted_from, "deleted_from_table");
-	AddChangeInfo(change_info, changes.altered_tables, "altered_table");
-	AddChangeInfo(change_info, changes.altered_views, "altered_view");
-	AddChangeInfo(change_info, changes.tables_inserted_inlined, "inlined_insert");
-	AddChangeInfo(change_info, changes.tables_deleted_inlined, "inlined_delete");
-	AddChangeInfo(change_info, changes.tables_flushed_inlined, "flushed_inlined");
+	AddChangeInfo(commit_state, change_info, changes.tables_inserted_into, "inserted_into_table");
+	AddChangeInfo(commit_state, change_info, changes.tables_deleted_from, "deleted_from_table");
+	AddChangeInfo(commit_state, change_info, changes.altered_tables, "altered_table");
+	AddChangeInfo(commit_state, change_info, changes.altered_views, "altered_view");
+	AddChangeInfo(commit_state, change_info, changes.tables_inserted_inlined, "inlined_insert");
+	AddChangeInfo(commit_state, change_info, changes.tables_deleted_inlined, "inlined_delete");
+	AddChangeInfo(commit_state, change_info, changes.tables_flushed_inlined, "flushed_inlined");
 	if (!changes.tables_compacted.empty() && !change_info.changes_made.empty()) {
 		throw InvalidInputException("Transactions can either make changes OR perform compaction - not both");
 	}
 	for (auto &entry : changes.tables_compacted) {
 		auto table_id = entry;
-=======
-	for (auto &inserted_table_idx : changes.tables_inserted_into) {
-		auto table_id = commit_state.GetTableId(inserted_table_idx);
-		if (!change_info.changes_made.empty()) {
-			change_info.changes_made += ",";
-		}
-		change_info.changes_made += "inserted_into_table:";
-		change_info.changes_made += to_string(table_id.index);
-	}
-	for (auto &table_idx : changes.tables_deleted_from) {
-		auto table_id = commit_state.GetTableId(table_idx);
-		if (!change_info.changes_made.empty()) {
-			change_info.changes_made += ",";
-		}
-		change_info.changes_made += "deleted_from_table:";
-		change_info.changes_made += to_string(table_id.index);
-	}
-	for (auto &altered_table_idx : changes.altered_tables) {
-		auto table_id = commit_state.GetTableId(altered_table_idx);
-		if (!change_info.changes_made.empty()) {
-			change_info.changes_made += ",";
-		}
-		change_info.changes_made += "altered_table:";
-		change_info.changes_made += to_string(table_id.index);
-	}
-	for (auto &altered_view_idx : changes.altered_views) {
-		if (!change_info.changes_made.empty()) {
-			change_info.changes_made += ",";
-		}
-		change_info.changes_made += "altered_view:";
-		change_info.changes_made += to_string(altered_view_idx.index);
-	}
-	for (auto &entry : compactions) {
-		auto table_id = commit_state.GetTableId(entry.first);
->>>>>>> 6a82469f
 		if (!change_info.changes_made.empty()) {
 			change_info.changes_made += ",";
 		}
@@ -680,23 +631,6 @@
 	if (is_new_table) {
 		// if this is a new table - write the columns
 		table_entry.columns = table.GetTableColumns();
-<<<<<<< HEAD
-
-		// if we have written any data to this table - move them to the new (correct) table id as well
-		auto data_file_entry = table_data_changes.find(original_id);
-		if (data_file_entry != table_data_changes.end()) {
-			table_data_changes.emplace(table_entry.id, std::move(data_file_entry->second));
-			table_data_changes.erase(original_id);
-		}
-		// same for column mappings that apply to this table
-		for (auto &entry : new_name_maps.name_maps) {
-			auto &name_map = *entry.second;
-			if (name_map.table_id == original_id) {
-				name_map.table_id = table_entry.id;
-			}
-		}
-=======
->>>>>>> 6a82469f
 	}
 	return table_entry;
 }
@@ -1033,13 +967,8 @@
 NewDataInfo DuckLakeTransaction::GetNewDataFiles(DuckLakeCommitState &commit_state) {
 	NewDataInfo result;
 
-<<<<<<< HEAD
 	for (auto &entry : table_data_changes) {
-		auto table_id = entry.first;
-=======
-	for (auto &entry : new_data_files) {
 		auto table_id = commit_state.GetTableId(entry.first);
->>>>>>> 6a82469f
 		if (table_id.IsTransactionLocal()) {
 			throw InternalException("Cannot commit transaction local files - these should have been cleaned up before");
 		}
@@ -1057,13 +986,8 @@
 		}
 		auto &new_stats = new_globals.stats;
 		vector<DuckLakeDeleteFile> delete_files;
-<<<<<<< HEAD
 		for (auto &file : table_changes.new_data_files) {
-			auto data_file = GetNewDataFile(file, commit_snapshot, table_id, new_stats.next_row_id);
-=======
-		for (auto &file : entry.second) {
 			auto data_file = GetNewDataFile(file, commit_state.commit_snapshot, table_id, new_stats.next_row_id);
->>>>>>> 6a82469f
 			if (file.delete_file) {
 				// this transaction-local file already has deletes - write them out
 				DuckLakeDeleteFile delete_file = *file.delete_file;
@@ -1083,34 +1007,8 @@
 		// write any deletes that were made on top of these transaction-local files
 		AddDeletes(table_id, std::move(delete_files));
 
-<<<<<<< HEAD
 		if (table_changes.new_inlined_data) {
 			auto &inlined_data = *table_changes.new_inlined_data;
-=======
-		new_global_stats.emplace(table_id, std::move(new_globals));
-	}
-	for (auto &entry : new_inlined_data) {
-		auto table_id = commit_state.GetTableId(entry.first);
-		if (table_id.IsTransactionLocal()) {
-			throw InternalException("Cannot commit transaction local data - these should have been cleaned up before");
-		}
-		// get the global table stats
-		DuckLakeNewGlobalStats new_globals;
-		auto stats_entry = new_global_stats.find(table_id);
-		if (stats_entry != new_global_stats.end()) {
-			// we wrote files to this table in addition to the inlined data
-			new_globals = stats_entry->second;
-		} else {
-			// read stats from table (if any)
-			auto current_stats = ducklake_catalog.GetTableStats(*this, table_id);
-			if (current_stats) {
-				new_globals.stats = *current_stats;
-				new_globals.initialized = true;
-			}
-		}
-		auto &new_stats = new_globals.stats;
-		auto &inlined_data = *entry.second;
->>>>>>> 6a82469f
 
 			idx_t record_count = inlined_data.data->Count();
 
@@ -1127,33 +1025,17 @@
 			new_stats.record_count += record_count;
 			new_stats.next_row_id += record_count;
 
-<<<<<<< HEAD
 			// add the file to the to-be-written inlined data list
 			new_inlined_data.data = table_changes.new_inlined_data.get();
 			result.new_inlined_data.push_back(std::move(new_inlined_data));
 
 			if (table_changes.new_data_files.empty()) {
 				// force an increment of file_id to signal a data change if we have only inlined data changes
-				commit_snapshot.next_file_id++;
+				commit_state.commit_snapshot.next_file_id++;
 			}
 		}
 		// update the global stats for this table based on the newly written data
 		UpdateGlobalTableStats(table_id, new_globals);
-=======
-		// add the file to the to-be-written inlined data list
-		new_inlined_data.data = entry.second.get();
-		result.new_inlined_data.push_back(std::move(new_inlined_data));
-	}
-	if (!new_inlined_data.empty() && new_data_files.empty()) {
-		// force an increment of file_id to signal a data change if we have only inlined data changes
-		commit_state.commit_snapshot.next_file_id++;
-	}
-	for (auto &entry : new_global_stats) {
-		auto table_id = entry.first;
-		auto &new_stats = entry.second;
-		// update the global stats for this table based on the newly written files
-		UpdateGlobalTableStats(table_id, new_stats);
->>>>>>> 6a82469f
 	}
 	return result;
 }
@@ -1161,16 +1043,10 @@
 vector<DuckLakeDeleteFileInfo> DuckLakeTransaction::GetNewDeleteFiles(DuckLakeCommitState &commit_state,
                                                                       set<DataFileIndex> &overwritten_delete_files) {
 	vector<DuckLakeDeleteFileInfo> result;
-<<<<<<< HEAD
 	for (auto &entry : table_data_changes) {
-		auto table_id = entry.first;
+		auto table_id = commit_state.GetTableId(entry.first);
 		auto &table_changes = entry.second;
 		for (auto &file_entry : table_changes.new_delete_files) {
-=======
-	for (auto &entry : new_delete_files) {
-		auto table_id = commit_state.GetTableId(entry.first);
-		for (auto &file_entry : entry.second) {
->>>>>>> 6a82469f
 			auto &file = file_entry.second;
 			if (file.overwrites_existing_delete) {
 				overwritten_delete_files.insert(file.data_file_id);
@@ -1255,16 +1131,10 @@
 
 vector<DuckLakeDeletedInlinedDataInfo> DuckLakeTransaction::GetNewInlinedDeletes(DuckLakeCommitState &commit_state) {
 	vector<DuckLakeDeletedInlinedDataInfo> result;
-<<<<<<< HEAD
 	for (auto &entry : table_data_changes) {
-		auto table_id = entry.first;
+		auto table_id = commit_state.GetTableId(entry.first);
 		auto &table_changes = entry.second;
 		for (auto &delete_entry : table_changes.new_inlined_data_deletes) {
-=======
-	for (auto &entry : new_inlined_data_deletes) {
-		auto table_id = commit_state.GetTableId(entry.first);
-		for (auto &delete_entry : entry.second) {
->>>>>>> 6a82469f
 			DuckLakeDeletedInlinedDataInfo info;
 			info.table_id = table_id;
 			info.table_name = delete_entry.first;
@@ -1277,16 +1147,12 @@
 	return result;
 }
 
-<<<<<<< HEAD
 struct CompactionInformation {
 	vector<DuckLakeCompactedFileInfo> compacted_files;
 	vector<DuckLakeFileInfo> new_files;
 };
 
-void DuckLakeTransaction::CommitChanges(DuckLakeSnapshot &commit_snapshot,
-=======
 void DuckLakeTransaction::CommitChanges(DuckLakeCommitState &commit_state,
->>>>>>> 6a82469f
                                         TransactionChangeInformation &transaction_changes) {
 	auto &commit_snapshot = commit_state.commit_snapshot;
 	// drop entries
@@ -1329,13 +1195,8 @@
 	}
 
 	// write new data / data files
-<<<<<<< HEAD
 	if (!table_data_changes.empty()) {
-		auto result = GetNewDataFiles(commit_snapshot);
-=======
-	if (!new_data_files.empty() || !new_inlined_data.empty()) {
 		auto result = GetNewDataFiles(commit_state);
->>>>>>> 6a82469f
 		metadata_manager->WriteNewDataFiles(commit_snapshot, result.new_files);
 		metadata_manager->WriteNewInlinedData(commit_snapshot, result.new_inlined_data);
 	}
@@ -1355,15 +1216,9 @@
 		auto file_list = GetNewDeleteFiles(commit_state, overwritten_delete_files);
 		metadata_manager->DropDeleteFiles(commit_snapshot, overwritten_delete_files);
 		metadata_manager->WriteNewDeleteFiles(commit_snapshot, file_list);
-<<<<<<< HEAD
 
 		// write new inlined deletes
-		auto inlined_deletes = GetNewInlinedDeletes(commit_snapshot);
-=======
-	}
-	if (!new_inlined_data_deletes.empty()) {
 		auto inlined_deletes = GetNewInlinedDeletes(commit_state);
->>>>>>> 6a82469f
 		metadata_manager->WriteNewInlinedDeletes(commit_snapshot, inlined_deletes);
 
 		// write compactions
@@ -1468,18 +1323,9 @@
 				CheckForConflicts(transaction_snapshot, transaction_changes);
 			}
 			can_retry = true;
-<<<<<<< HEAD
-			CommitChanges(commit_snapshot, transaction_changes);
-
-=======
-
 			DuckLakeCommitState commit_state(commit_snapshot);
-			if (ChangesMade()) {
-				CommitChanges(commit_state, transaction_changes);
-			} else {
-				CommitCompaction(commit_snapshot, transaction_changes);
-			}
->>>>>>> 6a82469f
+			CommitChanges(commit_state, transaction_changes);
+
 			// write the new snapshot
 			metadata_manager->InsertSnapshot(commit_snapshot);
 
